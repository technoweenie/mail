--- conflicted
+++ resolved
@@ -3,7 +3,6 @@
 
 module Mail
   module CommonAddress # :nodoc:
-<<<<<<< HEAD
     
     module ClassMethods # :nodoc:
       
@@ -36,13 +35,6 @@
         tree.addresses.each do |address|
           yield(address)
         end
-=======
-    def parse(val = value)
-      unless val.blank?
-        @tree = AddressList.new(val)
-      else
-        nil
->>>>>>> 5beaf7ed
       end
     end
     
@@ -53,45 +45,11 @@
       end
     end
 
-<<<<<<< HEAD
-      # Returns the formatted string of all the addresses in the address list
-      def formatted
-        list = tree.addresses.map { |a| a.format }
-        Mail::AddressContainer.new(self, list)
-      end
-      
-      # Returns the display name of all the addresses in the address list
-      def display_names
-        list = tree.addresses.map { |a| a.display_name }
-        Mail::AddressContainer.new(self, list)
-      end
-      
-      # Returns the actual address objects in the address list
-      def addrs
-        list = tree.addresses
-        Mail::AddressContainer.new(self, list)
-      end
-      
-      # Returns a hash of group name => address strings for the address list
-      def groups
-        @groups = Hash.new
-        tree.group_recipients.each do |group|
-          @groups[group.group_name.text_value.to_s] = get_group_addresses(group.group_list)
-        end
-        @groups
-      end
-      
-      # Returns the addresses that are part of groups
-      def group_addresses
-        groups.map { |k,v| v.map { |a| a.format } }.flatten
-      end
-=======
     # Returns the address string of all the addresses in the address list
     def addresses
       list = tree.addresses.map { |a| a.address }
       Mail::AddressContainer.new(self, list)
     end
->>>>>>> 5beaf7ed
 
     # Returns the formatted string of all the addresses in the address list
     def formatted

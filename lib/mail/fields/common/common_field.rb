# encoding: utf-8
module Mail
  module CommonField # :nodoc:
    def name=(value)
      @name = value
    end
    
    def name
      @name
    end
    
<<<<<<< HEAD
    module InstanceMethods # :doc:
      
      def name=(value)
        @name = value
      end
      
      def name
        @name
      end
      
      def value=(value)
        @length = nil
        @tree = nil
        @element = nil
        @value = value
      end
      
      def value
        @value
      end
      
      def to_s
        decoded
      end
      
      def default
        decoded
      end
      
      def field_length
        @length ||= name.length + value.length + ': '.length
      end
      
      def responsible_for?( val )
        name.to_s.downcase == val.to_s.downcase
      end

      private

      def strip_field(field_name, value)
        if value.is_a?(String)
          value.to_s.gsub(/#{field_name}:\s+/i, '')
        else
          value
        end
      end

=======
    def value=(value)
      @length = nil
      @tree = nil
      @element = nil
      @value = value
>>>>>>> 5beaf7ed
    end
    
    def value
      @value
    end
    
    def to_s
      decoded
    end
    
    def default
      decoded
    end
    
    def field_length
      @length ||= name.length + value.length + ': '.length
    end
    
    def responsible_for?( val )
      name.to_s.downcase == val.to_s.downcase
    end

    private

    def strip_field(field_name, string)
      if string.is_a?(Array)
        string.join(', ')
      else
        string.to_s.gsub(/#{field_name}:\s+/i, '')
      end
    end

  end
end<|MERGE_RESOLUTION|>--- conflicted
+++ resolved
@@ -9,61 +9,11 @@
       @name
     end
     
-<<<<<<< HEAD
-    module InstanceMethods # :doc:
-      
-      def name=(value)
-        @name = value
-      end
-      
-      def name
-        @name
-      end
-      
-      def value=(value)
-        @length = nil
-        @tree = nil
-        @element = nil
-        @value = value
-      end
-      
-      def value
-        @value
-      end
-      
-      def to_s
-        decoded
-      end
-      
-      def default
-        decoded
-      end
-      
-      def field_length
-        @length ||= name.length + value.length + ': '.length
-      end
-      
-      def responsible_for?( val )
-        name.to_s.downcase == val.to_s.downcase
-      end
-
-      private
-
-      def strip_field(field_name, value)
-        if value.is_a?(String)
-          value.to_s.gsub(/#{field_name}:\s+/i, '')
-        else
-          value
-        end
-      end
-
-=======
     def value=(value)
       @length = nil
       @tree = nil
       @element = nil
       @value = value
->>>>>>> 5beaf7ed
     end
     
     def value
@@ -85,7 +35,7 @@
     def responsible_for?( val )
       name.to_s.downcase == val.to_s.downcase
     end
-
+    
     private
 
     def strip_field(field_name, string)
